from typing import Any

import albumentations as A
import cv2
import numpy as np
from torch import Tensor

__all__ = ["DINOAugmentation"]


class DINOAugmentation(A.ImageOnlyTransform):
    def __init__(
        self,
        global_crops_scale: tuple[float, float],
        local_crops_scale: tuple[float, float],
        local_crops_number: int,
    ) -> None:
        super().__init__()
<<<<<<< HEAD
        flip_and_color_jitter = [
            A.HorizontalFlip(p=0.5),
            A.ColorJitter(p=0.8, brightness=0.4, contrast=0.4, saturation=0.2, hue=0.1),
            A.ToGray(p=0.2),
        ]
        normalize = [
            # ToTensorV2(),
            # The default per-mean/std values for albumentations.Normalize
            # match the ImageNet ones prescribed by DINO
            A.Normalize(),
            A.ToFloat(),
        ]
=======
        flip_and_color_jitter = A.Compose(
            [
                A.HorizontalFlip(p=0.5),
                A.ColorJitter(p=0.8, brightness=0.4, contrast=0.4, saturation=0.2, hue=0.1),
                A.ToGray(p=0.2),
            ]
        )
        normalize = A.Compose(
            [
                ToTensorV2(),
                # The default per-mean/std values for albumentations.Normalize
                # match the ImageNet ones prescribed by DINO
                A.Normalize(),
                A.ToFloat(),
            ]
        )
>>>>>>> 9af7f108
        self.global_transfo1 = A.Compose(
            [
                A.RandomResizedCrop(
                    height=224, width=224, scale=global_crops_scale, interpolation=cv2.INTER_CUBIC  # type: ignore
                ),
                flip_and_color_jitter,
                A.GaussianBlur(p=1.0, sigma_limit=(0.1, 2)),
                *normalize,
            ]
        )
        self.global_transfo2 = A.Compose(
            [
                A.RandomResizedCrop(
                    height=224, width=224, scale=global_crops_scale, interpolation=cv2.INTER_CUBIC  # type: ignore
                ),
                flip_and_color_jitter,
                A.GaussianBlur(p=1.0, sigma_limit=(0.1, 2)),
                A.Solarize(p=0.2),
                *normalize,
            ]
        )
        # transformation for the local small crops
        self.local_crops_number = local_crops_number
        self.local_transfo = A.Compose(
            [
                A.RandomResizedCrop(
                    height=96, width=96, scale=local_crops_scale, interpolation=cv2.INTER_CUBIC  # type: ignore
                ),
                flip_and_color_jitter,
                A.GaussianBlur(p=1.0, sigma_limit=(0.1, 2)),
                *normalize,
            ]
        )

<<<<<<< HEAD
    def __call__(self, force_apply: bool, image: np.ndarray) -> list[Tensor]:
        crops = [self.global_transfo1(image=image)["image"]]
=======
    def __call__(self, image: np.ndarray, **kwargs: Any) -> list[Tensor]:
        crops = []
        crops.append(self.global_transfo1(image=image)["image"])
>>>>>>> 9af7f108
        crops.append(self.global_transfo2(image=image)["image"])
        for _ in range(self.local_crops_number):
            crops.append(self.local_transfo(image=image)["image"])
        return crops<|MERGE_RESOLUTION|>--- conflicted
+++ resolved
@@ -1,6 +1,7 @@
 from typing import Any
 
 import albumentations as A
+from albumentations.pytorch import ToTensorV2
 import cv2
 import numpy as np
 from torch import Tensor
@@ -16,20 +17,6 @@
         local_crops_number: int,
     ) -> None:
         super().__init__()
-<<<<<<< HEAD
-        flip_and_color_jitter = [
-            A.HorizontalFlip(p=0.5),
-            A.ColorJitter(p=0.8, brightness=0.4, contrast=0.4, saturation=0.2, hue=0.1),
-            A.ToGray(p=0.2),
-        ]
-        normalize = [
-            # ToTensorV2(),
-            # The default per-mean/std values for albumentations.Normalize
-            # match the ImageNet ones prescribed by DINO
-            A.Normalize(),
-            A.ToFloat(),
-        ]
-=======
         flip_and_color_jitter = A.Compose(
             [
                 A.HorizontalFlip(p=0.5),
@@ -46,7 +33,6 @@
                 A.ToFloat(),
             ]
         )
->>>>>>> 9af7f108
         self.global_transfo1 = A.Compose(
             [
                 A.RandomResizedCrop(
@@ -81,14 +67,9 @@
             ]
         )
 
-<<<<<<< HEAD
-    def __call__(self, force_apply: bool, image: np.ndarray) -> list[Tensor]:
-        crops = [self.global_transfo1(image=image)["image"]]
-=======
     def __call__(self, image: np.ndarray, **kwargs: Any) -> list[Tensor]:
         crops = []
         crops.append(self.global_transfo1(image=image)["image"])
->>>>>>> 9af7f108
         crops.append(self.global_transfo2(image=image)["image"])
         for _ in range(self.local_crops_number):
             crops.append(self.local_transfo(image=image)["image"])
