--- conflicted
+++ resolved
@@ -147,7 +147,6 @@
             max_steps=self.lin_clf_steps,
             distributed_backend=trainer.distributed_backend,
             callbacks=[IterationBasedProgBar()],
-<<<<<<< HEAD
         )
         self.eval_clf = DINOLinearClassifier(
             enc=self.student.backbone,
@@ -155,8 +154,6 @@
             max_steps=trainer.max_steps,  # type: ignore
             weight_decay=0,
             lr=self.lr_eval,
-=======
->>>>>>> c838e428
         )
         self.eval_clf.target = self.target
         self.datamodule = datamodule
