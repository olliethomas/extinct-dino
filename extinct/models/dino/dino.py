from __future__ import annotations
from typing import Any, Callable, cast

from kit import implements
import numpy as np
import pytorch_lightning as pl
import torch
from torch import Tensor, nn, optim
from torch.utils.data import DataLoader

from extinct.datamodules import DataBatch, Stage, VisionDataModule
from extinct.models.base import ModelBase
from extinct.utils.callbacks import IterationBasedProgBar

from . import vit
from .eval import KNN, DatasetEncoderRunner, DINOLinearClassifier, EvalMethod
from .head import DINOHead, MultiCropWrapper
from .loss import DINOLoss
from .utils import cosine_scheduler, get_params_groups

__all__ = ["DINO"]


class DINO(ModelBase):
    _loss_fn: DINOLoss
    student: MultiCropWrapper
    teacher: MultiCropWrapper
    eval_trainer: pl.Trainer
    lr_schedule: np.ndarray
    wd_schedule: np.ndarray
    momentum_schedule: np.ndarray
    datamodule: VisionDataModule
    eval_clf: DINOLinearClassifier | KNN

    def __init__(
        self,
        lr: float = 5.0e-4,
        warmup_iters: int = 10,
        weight_decay: float = 4.0e-2,
        min_lr: float = 1.0e-6,
        weight_decay_end: float = 0.4,
        freeze_last_layer: int = 1,
        arch: vit.VitArch = vit.VitArch.small,
        patch_size: int = 16,
        out_dim: int = 65_536,
        norm_last_layer: bool = True,
        use_bn_in_head: bool = False,
        momentum_teacher: float = 0.996,
        teacher_temp: float = 0.04,
        warmup_teacher_temp_iters: int = 30,
        eval_method: EvalMethod = EvalMethod.lin_clf,
        num_eval_blocks: int = 1,
        lr_eval: float = 1.0e-4,
        lin_clf_steps: int = 1000,
    ) -> None:
        """
        Args:
            num_eval_blocks: Concatenate [CLS] tokens for the `n` last blocks.
            We use `n=4` when evaluating ViT-Small and `n=1` with ViT-Base.
        """
        super().__init__()
        self.learning_rate = lr
        self.num_eval_blocks = num_eval_blocks
        self.warmup_iters = warmup_iters
        self.weight_decay = weight_decay
        self.weight_decay_end = weight_decay_end
        self.min_lr = min_lr
        self.freeze_last_layer = freeze_last_layer
        self.patch_size = patch_size
        self.out_dim = out_dim
        self.norm_last_layer = norm_last_layer
        self.use_bn_in_head = use_bn_in_head
        self.momentum_teacher = momentum_teacher
        self.teacher_temp = teacher_temp
        self.warmup_teacher_temp_iters = warmup_teacher_temp_iters
        self.lr_eval = lr_eval
        self.eval_method = eval_method
        self.lin_clf_steps = lin_clf_steps

        self._arch_fn = cast(
            Callable[[int], vit.VisionTransformer], getattr(vit, f"vit_{arch.name}")
        )

    @property
    def enc(self) -> vit.VisionTransformer:
        # We define an encoder-extracting method for consistency with the other models -
        # fit_and_test, for instance, expects a model to comprise of two parts: enc and clf.
        return self.student.backbone

    def _encode_dataset(self, stage: Stage) -> DataBatch:
        # It's not strictly necessary to disable shuffling but pytorch-lightning complains if its
        # enabled during 'testing'
        dl_kwargs = dict(eval=True) if stage == "train" else {}
        # Sampler needs to be set to None, meaning the default sequential/batch sampler combination
        # is used, so that the full dataset is encoded (with no duplicates)
        dataloader = cast(DataLoader, getattr(self.datamodule, f"{stage}_dataloader")(**dl_kwargs))
        # Encode the dataset
        dataset_encoder = DatasetEncoderRunner(model=self.student.backbone)
        self.eval_trainer.test(
            dataset_encoder,
            test_dataloaders=dataloader,
            verbose=False,
        )
        # Extract the encodings/associated labels from the dataset encoder
        return dataset_encoder.encoded_dataset

    @implements(ModelBase)
    def build(self, datamodule: VisionDataModule, trainer: pl.Trainer) -> None:
        for net in ("student", "teacher"):
            backbone = self._arch_fn(self.patch_size)
            embed_dim = backbone.embed_dim
            norm_last_layer = (net == "teacher") or self.norm_last_layer
            head = DINOHead(
                embed_dim,
                self.out_dim,
                use_bn=self.use_bn_in_head,
                norm_last_layer=norm_last_layer,
            )
            setattr(self, net, MultiCropWrapper(backbone=backbone, head=head))

        self._loss_fn = DINOLoss(
            out_dim=self.out_dim,
            warmup_teacher_temp=self.teacher_temp,
            teacher_temp=self.teacher_temp,
            warmup_teacher_temp_iters=min(trainer.max_steps - 1, self.warmup_teacher_temp_iters),  # type: ignore
            total_iters=trainer.max_steps,  # type: ignore
        )

        self.lr_schedule = cosine_scheduler(
            base_value=self.learning_rate * datamodule.batch_size / 256.0,  # linear scaling rule
            final_value=self.min_lr,
            total_iters=trainer.max_steps,  # type: ignore
            warmup_iters=min(trainer.max_steps - 1, self.warmup_iters),  # type: ignore
        )
        self.wd_schedule = cosine_scheduler(
            base_value=self.weight_decay,
            final_value=self.weight_decay_end,
            total_iters=trainer.max_steps,  # type: ignore
        )
        self.momentum_schedule = cosine_scheduler(
            base_value=self.momentum_teacher,
            final_value=1,
            total_iters=trainer.max_steps,  # type: ignore
        )
        self.eval_trainer = pl.Trainer(
            gpus=trainer.gpus,
            max_steps=self.lin_clf_steps,
            distributed_backend=trainer.distributed_backend,
            callbacks=[IterationBasedProgBar()],
        )
        self.datamodule = datamodule

    @implements(pl.LightningModule)
    def configure_optimizers(self) -> optim.Optimizer:
        return optim.AdamW(
            get_params_groups(self.student), lr=self.learning_rate, weight_decay=self.weight_decay
        )

    @torch.no_grad()
    def _update_momentum_teacher(self, train_itr: int) -> None:
        """
        Momentum update of the teacher network
        """
        em = self.momentum_schedule[train_itr]  # momentum parameter
        for param_q, param_k in zip(self.student.parameters(), self.teacher.parameters()):
            param_k.data = param_k.data * em + param_q.data * (1.0 - em)

    def _cancel_gradients_last_layer(self, train_itr: int) -> None:
        if train_itr >= self.freeze_last_layer:
            return
        for n, p in self.student.named_parameters():
            if "last_layer" in n:
                p.grad = None

    def _get_loss(self, batch: DataBatch, batch_idx: int) -> Tensor:
        teacher_output = self.teacher(
            batch.x[:2]
        )  # only the 2 global views pass through the teacher
        student_output = self.student(batch.x)
        return self._loss_fn(student_output, teacher_output, batch_idx)

    @implements(pl.LightningModule)
    def training_step(self, batch: DataBatch, batch_idx: int) -> Tensor:
        for i, param_group in enumerate(self.trainer.optimizers[0].param_groups):
            param_group["lr"] = self.lr_schedule[batch_idx]
            if i == 0:  # only the first group is regularized
                param_group["weight_decay"] = self.wd_schedule[batch_idx]

        return self._get_loss(batch=batch, batch_idx=batch_idx)

    @implements(pl.LightningModule)
    def optimizer_step(
        self,
        epoch: int,
        batch_idx: int,
        optimizer: optim.Optimizer,
        optimizer_idx: int,
        optimizer_closure: Callable | None,
        on_tpu: bool,
        using_native_amp: bool,
        using_lbfgs: bool,
    ) -> None:
        # Keep the output layer fixed until the epoch-threshold has been reached
        # Typicacally doing so during the first epoch helps training.
        self._cancel_gradients_last_layer(train_itr=batch_idx)
        # Update the student's parameters using the DINO loss
        super().optimizer_step(
            epoch=epoch,
            batch_idx=batch_idx,
            optimizer=optimizer,
            optimizer_idx=optimizer_idx,
            optimizer_closure=optimizer_closure,
            on_tpu=on_tpu,
            using_native_amp=using_native_amp,
            using_lbfgs=using_lbfgs,
        )
        # Update the teacher network via EMA of the student's weights
        self._update_momentum_teacher(train_itr=batch_idx)

    @implements(pl.LightningModule)
    def on_validation_start(self):
        self._on_inference_start()
        super().on_validation_start()

    @implements(pl.LightningModule)
    def on_test_start(self):
        self._on_inference_start()
        super().on_test_start()

    def _on_inference_start(self) -> None:
        if self.eval_method is EvalMethod.lin_clf:
            self.eval_clf = DINOLinearClassifier(
                enc=self.student.backbone,
                target_dim=self.datamodule.y_dim,
<<<<<<< HEAD
                max_steps=self.trainer.max_steps,  # type: ignore
=======
                max_steps=self.lin_clf_steps,
>>>>>>> c1510acf
                weight_decay=0,
                lr=self.lr_eval,
            )
            self.eval_clf.target = self.target
            self.eval_trainer.fit(self.eval_clf, datamodule=self.datamodule)
            super().on_validation_start()
        else:
            train_data_encoded = self._encode_dataset(stage="train")
            self.eval_clf = KNN(
                train_features=train_data_encoded.x, train_labels=train_data_encoded.y
            )
        self.eval_clf.target = self.target

    @implements(ModelBase)
    def _inference_step(self, batch: DataBatch, stage: Stage) -> dict[str, Any]:
        return self.eval_clf._inference_step(batch=batch, stage=stage)

    @implements(ModelBase)
    def _inference_epoch_end(
        self, output_results: list[dict[str, Tensor]], stage: Stage
    ) -> dict[str, Any]:
        return self.eval_clf._inference_epoch_end(output_results=output_results, stage=stage)

    @implements(nn.Module)
    def forward(self, x: Tensor) -> Tensor:
        return self.student(x)<|MERGE_RESOLUTION|>--- conflicted
+++ resolved
@@ -232,11 +232,7 @@
             self.eval_clf = DINOLinearClassifier(
                 enc=self.student.backbone,
                 target_dim=self.datamodule.y_dim,
-<<<<<<< HEAD
-                max_steps=self.trainer.max_steps,  # type: ignore
-=======
                 max_steps=self.lin_clf_steps,
->>>>>>> c1510acf
                 weight_decay=0,
                 lr=self.lr_eval,
             )
