from typing import Dict

from kit import implements
import pytorch_lightning as pl
from torch import Tensor, nn, optim
import torch.nn.functional as F
import torchmetrics

from extinct.datamodules.structures import DataBatch
from extinct.models.predefined import Mp64x64Net


class KCBaseline(pl.LightningModule):
    def __init__(self, lr: float, weight_decay: float, batch_norm: bool):
        super().__init__()
        self.learning_rate = lr
        self.weight_decay = weight_decay
        self.net = Mp64x64Net(batch_norm=batch_norm, in_chans=3, target_dim=1)

        self.test_acc = torchmetrics.Accuracy()

    @implements(pl.LightningModule)
    def configure_optimizers(
        self,
    ) -> optim.Optimizer:
        return optim.AdamW(self.parameters(), lr=self.learning_rate, weight_decay=self.weight_decay)

    @implements(pl.LightningModule)
    def training_step(self, batch: DataBatch, batch_idx: int) -> Tensor:
        out = self(batch.x)
        return F.binary_cross_entropy_with_logits(
            input=out, target=batch.y.float(), weight=batch.iw
<<<<<<< HEAD
        )

    @implements(pl.LightningModule)
    def test_step(self, batch: DataBatch, batch_idx: int) -> Dict[str, Tensor]:
        out = self(batch.x)
        loss = F.binary_cross_entropy_with_logits(out, batch.y.float())
        acc = self.test_acc(out.sigmoid(), batch.y)
        self.log_dict(
            {
                f"test/loss": loss.item(),
                f"test/acc": acc,
            }
=======
>>>>>>> 9fab6f8e
        )

        return {"y": batch.y, "s": batch.s, "preds": out.sigmoid().round().squeeze(-1)}

    @implements(pl.LightningModule)
    def test_epoch_end(self, output_results: List[Dict[str, Tensor]]) -> None:
        all_y = torch.cat([_r["y"] for _r in output_results], 0)
        all_s = torch.cat([_r["s"] for _r in output_results], 0)
        all_preds = torch.cat([_r["preds"] for _r in output_results], 0)

        dt = em.DataTuple(
            x=pd.DataFrame(
                torch.rand_like(all_s, dtype=float).detach().cpu().numpy(), columns=['x0']
            ),
            s=pd.DataFrame(all_s.detach().cpu().numpy(), columns=["s"]),
            y=pd.DataFrame(all_y.detach().cpu().numpy(), columns=["y"])
            if self.target_label == "y"
            else pd.DataFrame(all_s.detach().cpu().numpy(), columns=["s"]),
        )

        results = em.run_metrics(
            predictions=em.Prediction(hard=pd.Series(all_preds.detach().cpu().numpy())),
            actual=dt,
            metrics=[em.Accuracy(), em.RenyiCorrelation(), em.Yanovich()],
            per_sens_metrics=[em.Accuracy(), em.ProbPos(), em.TPR()],
        )

        acc = self.test_acc.compute().item()
        results_dict = {f"test_{self.target_name}_clf/pl_acc": acc}
        results_dict.update({f"test_{self.target_name}_clf/{k}": v for k, v in results.items()})

        self.log_dict(results_dict)

    @implements(nn.Module)
    def forward(self, x: Tensor) -> Tensor:
        return self.net(x)<|MERGE_RESOLUTION|>--- conflicted
+++ resolved
@@ -30,7 +30,6 @@
         out = self(batch.x)
         return F.binary_cross_entropy_with_logits(
             input=out, target=batch.y.float(), weight=batch.iw
-<<<<<<< HEAD
         )
 
     @implements(pl.LightningModule)
@@ -43,40 +42,7 @@
                 f"test/loss": loss.item(),
                 f"test/acc": acc,
             }
-=======
->>>>>>> 9fab6f8e
         )
-
-        return {"y": batch.y, "s": batch.s, "preds": out.sigmoid().round().squeeze(-1)}
-
-    @implements(pl.LightningModule)
-    def test_epoch_end(self, output_results: List[Dict[str, Tensor]]) -> None:
-        all_y = torch.cat([_r["y"] for _r in output_results], 0)
-        all_s = torch.cat([_r["s"] for _r in output_results], 0)
-        all_preds = torch.cat([_r["preds"] for _r in output_results], 0)
-
-        dt = em.DataTuple(
-            x=pd.DataFrame(
-                torch.rand_like(all_s, dtype=float).detach().cpu().numpy(), columns=['x0']
-            ),
-            s=pd.DataFrame(all_s.detach().cpu().numpy(), columns=["s"]),
-            y=pd.DataFrame(all_y.detach().cpu().numpy(), columns=["y"])
-            if self.target_label == "y"
-            else pd.DataFrame(all_s.detach().cpu().numpy(), columns=["s"]),
-        )
-
-        results = em.run_metrics(
-            predictions=em.Prediction(hard=pd.Series(all_preds.detach().cpu().numpy())),
-            actual=dt,
-            metrics=[em.Accuracy(), em.RenyiCorrelation(), em.Yanovich()],
-            per_sens_metrics=[em.Accuracy(), em.ProbPos(), em.TPR()],
-        )
-
-        acc = self.test_acc.compute().item()
-        results_dict = {f"test_{self.target_name}_clf/pl_acc": acc}
-        results_dict.update({f"test_{self.target_name}_clf/{k}": v for k, v in results.items()})
-
-        self.log_dict(results_dict)
 
     @implements(nn.Module)
     def forward(self, x: Tensor) -> Tensor:
