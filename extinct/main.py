--- conflicted
+++ resolved
@@ -97,7 +97,6 @@
     cfg.data.setup()
 
     cfg.model.target = cfg.data.train_data.dataset.dataset.ti.y_label
-<<<<<<< HEAD
     callbacks: list[pl.Callback] = [IterationBasedProgBar()]
     if cfg.exp.early_stopping:
         early_stop_callback = EarlyStopping(
@@ -122,11 +121,6 @@
     cfg.data.train_data.dataset.ti.new_task("Rosy_Cheeks")  # Amends the underlying dataset
     cfg.model.target = cfg.data.train_data.dataset.dataset.ti.y_label
     cfg.trainer.test(model=cfg.model, datamodule=cfg.data)
-=======
-    cfg.trainer.callbacks = [IterationBasedProgBar()]
-
-    cfg.model.target = cfg.data.train_data.dataset.dataset.ti.y_label
-    cfg.trainer.fit(cfg.model, datamodule=cfg.data)
     fit_and_test(cfg)
 
     for additional_target in ("Smiling", "Rosy_Cheeks"):
@@ -135,8 +129,6 @@
         )  # Amends the underlying dataset
         cfg.model.target = cfg.data.train_data.dataset.dataset.ti.y_label
         fit_and_test(cfg)
-
->>>>>>> 90c78b07
     # Manually invoke finish for multirun-compatibility
     exp_logger.experiment.finish()
 
