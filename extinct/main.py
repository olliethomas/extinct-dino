--- conflicted
+++ resolved
@@ -17,20 +17,18 @@
 import pytorch_lightning as pl
 from pytorch_lightning.loggers import WandbLogger
 
-<<<<<<< HEAD
-=======
 from extinct.hydra.extinct.datamodules.configs import (
     CelebaDataModuleConf,  # type: ignore[import]
 )
 from extinct.hydra.extinct.models.configs import (  # type: ignore[import]
     DinoModelConf,
     KCBaselineConf,
+    ErmBaselineConf,
 )
 from extinct.hydra.pytorch_lightning.trainer.configs import (
     TrainerConf,  # type: ignore[import]
 )
 
->>>>>>> b64a9e13
 
 @dataclass
 class ExpConfig:
